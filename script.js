--- conflicted
+++ resolved
@@ -301,12 +301,7 @@
         const authorName = user ? `${user.firstName} ${user.lastName}` : `User ${post.userId}`;
 
         //Display post details
-<<<<<<< HEAD
-        const tagsHTML = post.tags.map(tag => `<span class='tag´>${tag}</span>`).join('');
-
-=======
         const tagsHTML = post.tags.map(tag => `<span class='tag'>${tag}</span>`).join('');
->>>>>>> 7fc57a38
         postContent.innerHTML = `
             <article class="post-detail-card">
                 <h2>${post.title}</h2>
@@ -525,7 +520,6 @@
 async function loadUserPosts(userId) {
     const userPostsContainer = document.getElementById('user-posts-container');
     userPostsContainer.innerHTML = '<p>Loading user posts...</p>';
-<<<<<<< HEAD
     
     try {
         const response = await fetch(`https://dummyjson.com/posts/user/${userId}`);
@@ -606,24 +600,6 @@
         }, 5000);
     });
 }
-=======
-
-    try {
-        const response = await fetch(`https://dummyjson.com/posts/user/${userId}`);
-        
-        if (!response.ok){
-            throw new Error(`Failed to fetch user posts: ${response.status}`);
-        }
-
-        const data = await response.json();
-
-        if (data.posts.length === 0){
-            userPostsContainer.innerHTML = '<div class="empty-state">No posts available from this user.</div>';
-            return;
-        }
-
-        userPostsContainer.innerHTML ='';
->>>>>>> 7fc57a38
 
         for(const post of data.posts){
             const postElement = document.createElement('article');
