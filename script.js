// Global state to store data
const appData = {
    posts: [],
    users: {}, // Object for easier lookup by ID
    currentSkip: 0, // How many posts we've already loaded
    postsPerPage: 10, // Posts Limit
    totalPosts: 0, // Total posts available from API
    isLoading: false, // Track if we're currently loading
    currentPost: null, // Store currently viewed post
    currentUser: null // Store currently viewed user
};

document.addEventListener('DOMContentLoaded', () => {
    setupNavigation();
    setupLoadMoreButton();
    setupContactForm();
    setupModal();

    // Check if there's a hash in URL (e.g., #posts)
    const hash = window.location.hash.slice(1) || 'home';
    showView(hash);

    //Back button from post details
    document.getElementById('back-btn').addEventListener('click', () => {
        showView('posts');
    });
});

// Setup navigation links
function setupNavigation() {
    const navLinks = document.querySelectorAll('.nav-link');
    
    navLinks.forEach(link => {
        link.addEventListener('click', (e) => {
            e.preventDefault();
            const viewName = link.getAttribute('data-view');
            showView(viewName);
            
            // Update URL hash
            window.location.hash = viewName;
        });
    });
}

// Switch between different views (Home, Post Detail, Profile)
function showView(viewName) {
    // Hide all views
    document.querySelectorAll('.page').forEach(page => {
        page.classList.add('hidden');
    });
    
    // Show the requested view
    const view = document.getElementById(viewName);
    if (view) {
        view.classList.remove('hidden');
    }
    
    // Update active navigation state
    updateActiveNav(viewName);
    
    // Load posts if viewing posts page for the first time
    if (viewName === 'posts' && appData.posts.length === 0 && !appData.isLoading) {
        loadPosts();
    }
}

// Update active navigation link
function updateActiveNav(viewName) {
    document.querySelectorAll('.nav-link').forEach(link => {
        link.classList.toggle('active', link.getAttribute('data-view') === viewName);
    });
}

// Function to fetch user data by ID
async function fetchUser(userId) {
    // Check if we already have this user cached
    if (appData.users[userId]) {
        return appData.users[userId]; // Return cached data
    }
    
    // If not cached, fetch from API
    try {
        const response = await fetch(`https://dummyjson.com/users/${userId}`);
        
        if (!response.ok) {
            throw new Error(`Failed to fetch user: ${response.status}`);
        }
        
        const user = await response.json();
        
        // Cache the user for future use
        appData.users[userId] = user;
        
        return user;
    } catch (error) {
        console.error(`Error fetching user ${userId}:`, error);
        throw error; // Re-throw to handle in calling function
    }
}

// Async function to fetch posts (initial load)
async function loadPosts() {
    // Prevent loading if already loading
    if (appData.isLoading) return;
    
    const postsContainer = document.getElementById('posts-container');
    const loadMoreBtn = document.getElementById('load-more-btn');
    const spinner = document.getElementById('loading-spinner');
    
    try {
        // Set loading state
        appData.isLoading = true;
        showSpinner();
        
        // Fetch batch of posts from DummyJSON API
        const response = await fetch(`https://dummyjson.com/posts?limit=${appData.postsPerPage}&skip=${appData.currentSkip}`);
        
        if (!response.ok) {
            throw new Error(`Failed to fetch posts: ${response.status}`);
        }
        
        const data = await response.json();
        
        // Store total number of posts available
        appData.totalPosts = data.total;
        
        // Check if no posts were returned
        if (data.posts.length === 0 && appData.posts.length === 0) {
            postsContainer.innerHTML = '<div class="empty-state">No posts available at the moment.</div>';
            hideSpinner();
            return;
        }
        
        // Add new posts to our state
        appData.posts.push(...data.posts);
        
        // Update skip counter
        appData.currentSkip += data.posts.length;
        
        // Display each post with usernames concurrently!
        await Promise.all(data.posts.map(post => displayPost(post)));
        
        // Hide spinner
        hideSpinner();
        
        // Show or hide "Load More" button
        updateLoadMoreButton();
        
    } catch (error) {
        console.error('Error loading posts:', error);
        hideSpinner();
        postsContainer.innerHTML = '<div class="error-state">Failed to load posts. Please check your internet connection and try again.</div>';
    } finally {
        // Always reset loading state
        appData.isLoading = false;
    }
}

// Function to display a single post
async function displayPost(post) {
    // STEP 1: Get the container where we'll put this post
    const postsContainer = document.getElementById('posts-container');
    
    // STEP 1.5: Fetch the user data for this post
    try {
        const user = await fetchUser(post.userId);
        const authorName = user ? `${user.firstName} ${user.lastName}` : `User ${post.userId}`;
        
        // STEP 2: Create a new article element
        const postElement = document.createElement('article');
        
        postElement.className = 'post-card';
        
        // STEP 3: Process the tags array into HTML
        const tagsHTML = post.tags.map(tag => 
            `<span class="tag">${tag}</span>`
        ).join('');
        
        // STEP 4: Build the HTML structure
        postElement.innerHTML = `
            <h3 class="post-title" data-post-id="${post.id}">${post.title}</h3>
            <div class="post-meta">
                <span class="author" data-user-id="${post.userId}">👤 ${authorName}</span>
                <span class="reactions">❤️ ${post.reactions.likes} likes</span>
                <span class="views">👁️ ${post.views} views</span>
            </div>
            <p class="post-body">${post.body}</p>
            <div class="post-tags">${tagsHTML}</div>
        `;
        
        // STEP 5: Add click event listeners
        const postTitle = postElement.querySelector('.post-title');
        const authorSpan = postElement.querySelector('.author');
        
        // Click on title → view post detail
        postTitle.addEventListener('click', () => {
            viewPostDetail(post.id);
        });
        
        // Click on author → open modal with profile
        authorSpan.addEventListener('click', () => {
            openUserProfileModal(post.userId);
        });
        
        // STEP 6: Add the post to the page
        postsContainer.appendChild(postElement);
    } catch (error) {
        console.error('Error displaying post:', error);
        // Still show the post even if user fetch fails
        const postElement = document.createElement('article');
        postElement.className = 'post-card';
        postElement.innerHTML = `
            <h3 class="post-title">${post.title}</h3>
            <div class="post-meta">
                <span class="author">👤 User ${post.userId}</span>
                <span class="reactions">❤️ ${post.reactions?.likes ?? 'N/A'} likes</span>
            </div>
            <p class="post-body">${post.body}</p>
        `;
        postsContainer.appendChild(postElement);
    }
}

// Load more posts when button is clicked
async function loadMorePosts() {
    const loadMoreBtn = document.getElementById('load-more-btn');
    
    // Disable button while loading
    loadMoreBtn.disabled = true;
    loadMoreBtn.textContent = 'Loading...';
    
    await loadPosts();
    
    // Re-enable button
    loadMoreBtn.disabled = false;
    loadMoreBtn.textContent = 'Load More Posts';
}

// Setup the "Load More" button
function setupLoadMoreButton() {
    const loadMoreBtn = document.getElementById('load-more-btn');
    if (loadMoreBtn) {
        loadMoreBtn.addEventListener('click', loadMorePosts);
    }
}

// Show/hide Load More button based on available posts
function updateLoadMoreButton() {
    const loadMoreBtn = document.getElementById('load-more-btn');
    
    if (appData.currentSkip >= appData.totalPosts) {
        // No more posts to load
        loadMoreBtn.classList.add('hidden');
    } else {
        // More posts available
        loadMoreBtn.classList.remove('hidden');
    }
}

// Show loading spinner
function showSpinner() {
    const spinner = document.getElementById('loading-spinner');
    if (spinner) {
        spinner.classList.remove('hidden');
    }
}

// Hide loading spinner
function hideSpinner() {
    const spinner = document.getElementById('loading-spinner');
    if (spinner) {
        spinner.classList.add('hidden');
    }
}

// View post detail with comments
async function viewPostDetail(postId) {
    showView('post-detail')

    const postContent = document.getElementById('post-content');
    const commentsContainer = document.getElementById('comments-container');

    // Show loading state
    postContent.innerHTML = '<p>Loading post...</p>';
    commentsContainer.innerHTML = '';

    try{
        const postResponse = await fetch(`https://dummyjson.com/posts/${postId}`);

        if (!postResponse.ok){
            throw new Error(`Failed to fetch post: ${postResponse.status}`);
        }

        const post = await postResponse.json();

        // Store the current post
        appData.currentPost = post;

        // Fetch the author
        const user = await fetchUser(post.userId);
        const authorName = user ? `${user.firstName} ${user.lastName}` : `User ${post.userId}`;

        //Display post details
        const tagsHTML = post.tags.map(tag => `<span class='tag'>${tag}</span>`).join('');
        postContent.innerHTML = `
            <article class="post-detail-card">
                <h2>${post.title}</h2>
                <div class="post-meta">
                    <span class="author" data-user-id="${post.userId}">👤 ${authorName}</span>
                    <span class="reactions">❤️ ${post.reactions.likes} likes | 👎 ${post.reactions.dislikes} dislikes</span>
                    <span class="views">👁️ ${post.views} views</span>
                </div>
                <div class="post-tags">${tagsHTML}</div>
                <p class="post-full-body">${post.body}</p>
            </article>
        `;

        // Add click event to author in detail view
        const authorInDetail = postContent.querySelector('.author');
        if(authorInDetail){
            authorInDetail.addEventListener('click', () => {
                openUserProfileModal(post.userId);
            });
        }

        // Load comments
        await loadComments(postId);

    } catch(error){
        console.error('Error loading post detail:', error);
        postContent.innerHTML = '<div class= "error-state">Failed to load post. Please check your connection and try again.</div>';
    }
}

async function loadComments(postId){
    const commentsContainer = document.getElementById('comments-container');
    commentsContainer.innerHTML = '<p>Loading comments...</p>';

    try{
        const response = await fetch(`https://dummyjson.com/comments/post/${postId}`);

        if(!response.ok){
            throw new Error(`Failed to fetch comments: ${response.status}`);
        }

        const data = await response.json();

        if (data.comments.length === 0){
            commentsContainer.innerHTML = '<div class="empty-state">No comments available for this post.</div>';
            return;
        }

        commentsContainer.innerHTML = '';

        data.comments.forEach(comment => {
            const commentElement = document.createElement('div')
            commentElement.className = 'comment-card';
            commentElement.innerHTML = `
                <div class="comment-header">
                    <strong>👤 ${comment.user.username}</strong>
                    <span class="comment-likes">❤️ ${comment.likes}</span>
                </div>
                <p class="comment-body">${comment.body}</p>
            `;
            commentsContainer.appendChild(commentElement);
        });

    } catch (error){
        console.error('Error loading comments:', error);
        commentsContainer.innerHTML = '<div class="error-state">Failed to load comments. Please check your connection and try again.</div>';
    }
}

// Modal setup and close functionality
function setupModal(){
    const modal = document.getElementById('profile-modal');
    const closeBtn = document.querySelector('.close-modal');

    // Close modal when clicking x
    closeBtn.addEventListener('click', () => {
        modal.classList.add('hidden');
    });

    // Close modal when clicking outside the modal
    modal.addEventListener('click', (e) => {
        if(e.target === modal){
            modal.classList.add('hidden');
        }
    });

    // Close modal with Escape key
    document.addEventListener('keydown', (e) => {
<<<<<<< HEAD
        if(e.target === modal){
=======
        if(e.key === 'Escape'){
>>>>>>> 1a5a3a23
            modal.classList.add('hidden');
        }
    });
}

// Open user profile (in modal)
async function openUserProfileModal(UserId) {
    const modal = document.getElementById('profile-modal');
    const modalContent = document.getElementById('modal-profile-content');

    // Show modal
    modal.classList.remove('hidden');
    modalContent.innerHTML = '<p style="text-align: center;">Loading profile...</p>';

    try {
        // Fetch user details (will use if available on cache)
        const user = await fetchUser(userId);

        if(!user){
            modalContent.innerHTML = '<div class="error-state">User not found</div>';
            return;
        }

        // Display user profile in modal with full details
        modalContent.innerHTML = `
            <div class="modal-profile-header">
                <img src="${user.image}" alt="${user.firstName} ${user.lastName}" class="modal-profile-image">
                <h2 class="modal-profile-name">${user.firstName} ${user.lastName}</h2>
                <p class="modal-profile-username">@${user.username}</p>
            </div>
            <div class="modal-profile-details">
                <div class="profile-detail-item">
                    <strong>📧 Email:</strong>
                    <span>${user.email}</span>
                </div>
                <div class="profile-detail-item">
                    <strong>📍 Address:</strong>
                    <span>${user.address.address}, ${user.address.city}, ${user.address.state} ${user.address.postalCode}</span>
                </div>
                <div class="profile-detail-item">
                    <strong>📞 Phone:</strong>
                    <span>${user.phone}</span>
                </div>
                <div class="profile-detail-item">
                    <strong>🎂 Age:</strong>
                    <span>${user.age} years old</span>
                </div>
                <div class="profile-detail-item">
                    <strong>👁️ Eye Color:</strong>
                    <span>${user.eyeColor}</span>
                </div>
                <div class="profile-detail-item">
                    <strong>📏 Height:</strong>
                    <span>${user.height} cm</span>
                </div>
                <div class="profile-detail-item">
                    <strong>⚖️ Weight:</strong>
                    <span>${user.weight} kg</span>
                </div>
                <div class="profile-detail-item">
                    <strong>🩸 Blood Type:</strong>
                    <span>${user.bloodGroup}</span>
                </div>
            </div>
        `;

    } catch(error){
        console.error('Error loading user profile:', error);
        modalContent.innerHTML= '<div class="error-state">Failed to load profile. Please check your internet connection and try again.</div>';
    }
}

// View user profile with their posts
async function viewUserProfile(userId) {

    showView('profile');

    const profileContent = document.getElementById('profile-content');
    const userPostsContainer = document.getElementById('user-posts-container');

    //Show loading state
    profileContent.innerHTML = '<p>Loading profile...</p>';
    userPostsContainer.innerHTML ='';

    try {
        // Fetch user details
        const user = await fetchUser(userId);

        if(!user){
            profileContent.innerHTML = '<div class="error-state">User not found.</div>';
            return;
        }

        // Store current user 
        appData.currentUser = user;

        // Display user profile
        profileContent.innerHTML = `
            <div class="profile-card">
                <div class="profile-header">
                    <img src="${user.image}" alt="${user.firstName} ${user.lastName}" class="profile-image">
                    <div class="profile-info">
                        <h2>${user.firstName} ${user.lastName}</h2>
                        <p class="profile-username">@${user.username}</p>
                        <p class="profile-email">📧 ${user.email}</p>
                        <p class="profile-details">
                            📍 ${user.address.city}, ${user.address.state}<br>
                            🎂 Age: ${user.age} | 
                            👁️ ${user.eyeColor} eyes | 
                            ${user.height}cm
                        </p>
                    </div>
                </div>
            </div>
        `;

        // Load user´s posts
        await loadUserPosts(userId);

    } catch (error) {
        console.error('Error loading profile', error);
        profileContent.innerHTML = '<div class="error-state">Failed to load profile. Please check your connection and try again.</div>';        
    }
}

// Load all posts by a specific user
async function loadUserPosts(userId) {
    const userPostsContainer = document.getElementById('user-posts-container');
    userPostsContainer.innerHTML = '<p>Loading user posts...</p>';
    
    try {
        const response = await fetch(`https://dummyjson.com/posts/user/${userId}`);
        
        if (!response.ok) {
            throw new Error(`Failed to fetch user posts: ${response.status}`);
        }
        
        const data = await response.json();
        
        if (data.posts.length === 0) {
            userPostsContainer.innerHTML = '<div class="empty-state">No posts available from this user.</div>';
            return;
        }
        
        userPostsContainer.innerHTML = '';
        
        for (const post of data.posts) {
            const postElement = document.createElement('article');
            postElement.className = 'post-card';
            
            const tagsHTML = post.tags.map(tag => `<span class="tag">${tag}</span>`).join('');
            
            postElement.innerHTML = `
                <h3 class="post-title" data-post-id="${post.id}">${post.title}</h3>
                <div class="post-meta">
                    <span class="reactions">❤️ ${post.reactions.likes} likes</span>
                    <span class="views">👁️ ${post.views} views</span>
                </div>
                <p class="post-body">${post.body}</p>
                <div class="post-tags">${tagsHTML}</div>
            `;
            
            // Add click event to view post detail
            const postTitle = postElement.querySelector('.post-title');
            postTitle.addEventListener('click', () => {
                viewPostDetail(post.id);
            });
            
            userPostsContainer.appendChild(postElement);
        }
        
    } catch (error) {
        console.error('Error loading user posts:', error);
        userPostsContainer.innerHTML = '<div class="error-state">Failed to load user posts. Please check your connection and try again.</div>';
    }
}

// Contact Form
function setupContactForm(){
    const form = document.getElementById('contact-form');
    let successTimeoutId = null;

    form.addEventListener('submit', (e) => {
        e.preventDefault();

        // Get form data
        const name = document.getElementById('name').value.trim();
        const email = document.getElementById('email').value.trim();
        const message = document.getElementById('message').value.trim();

        // Clear any existing timeout to prevent overlapping
        if (successTimeoutId) {
            clearTimeout(successTimeoutId);
        }

        // Success message 
        const successMessage = document.getElementById('success-message');
        successMessage.classList.remove('hidden');

        // Reset form
        form.reset();

        // Hide success message after 5 sec and store timeout ID
        successTimeoutId = setTimeout(() => {
            successMessage.classList.add('hidden');
            successTimeoutId = null;
        }, 5000);
    });
}

        for(const post of data.posts){
            const postElement = document.createElement('article');
            postElement.className = 'post-card';

            const tagsHTML = post.tags.map(tag => `<span class="tag">${tag}</span>`).join('');

            postElement.innerHTML = `
                <h3 class="post-title" data-post-id="${post.id}">${post.title}</h3>
                <div class="post-meta">
                    <span class="reactions">❤️ ${post.reactions.likes} likes</span>
                    <span class="views">👁️ ${post.views} views</span>
                </div>
                <p class="post-body">${post.body}</p>
                <div class="post-tags">${tagsHTML}</div>
            `;

            // Add click event to view post detail
            const postTitle = postElement.querySelector('.post-title');
            postTitle.addEventListener('click', () => {
                viewPostDetail(post.id);
            });

            userPostsContainer.appendChild(postElement);
        }

    } catch (error) {
        console.error('Error loading user posts.', error);
        userPostsContainer.innerHTML = '<div class="error-state">Failed to load user posts. Please check your internet connection and try again.</div>';
    }
}






<|MERGE_RESOLUTION|>--- conflicted
+++ resolved
@@ -390,11 +390,7 @@
 
     // Close modal with Escape key
     document.addEventListener('keydown', (e) => {
-<<<<<<< HEAD
-        if(e.target === modal){
-=======
         if(e.key === 'Escape'){
->>>>>>> 1a5a3a23
             modal.classList.add('hidden');
         }
     });
